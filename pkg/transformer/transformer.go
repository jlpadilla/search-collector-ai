package transformer

import (
	"fmt"
	"time"

	"github.com/jlpadilla/search-collector-ai/pkg/informer"
	metav1 "k8s.io/apimachinery/pkg/apis/meta/v1"
	"k8s.io/apimachinery/pkg/runtime"
	"k8s.io/klog/v2"
)

// baseTransformer provides common transformation functionality
type baseTransformer struct {
	config         *TransformConfig
	fieldExtractor *FieldExtractor
	fieldMapper    FieldMapper
}

// NewBaseTransformer creates a new base transformer
func NewBaseTransformer(config *TransformConfig) Transformer {
	// Create field mapper based on configuration
	var fieldMapper FieldMapper
	switch config.FieldMapping.Type {
	case "metadata-prefix-removal":
		fieldMapper = &MetadataPrefixMapper{}
	case "custom":
		fieldMapper = NewConfigurableFieldMapper(config.FieldMapping.CustomMappings)
	case "none":
		fallthrough
	default:
		fieldMapper = &NoOpFieldMapper{}
	}
	
	// Handle backward compatibility for metadata prefix removal
	if config.FieldMapping.EnableMetadataPrefixRemoval {
		if config.FieldMapping.Type == "custom" {
			// Chain custom mappings with metadata prefix removal
			fieldMapper = NewChainedFieldMapper(
				NewConfigurableFieldMapper(config.FieldMapping.CustomMappings),
				&MetadataPrefixMapper{},
			)
		} else if config.FieldMapping.Type == "none" || config.FieldMapping.Type == "" {
			fieldMapper = &MetadataPrefixMapper{}
		}
	}

	return &baseTransformer{
		config:         config,
		fieldExtractor: NewFieldExtractor(config.ExtractFields),
		fieldMapper:    fieldMapper,
	}
}

func (t *baseTransformer) Transform(event *informer.ResourceEvent) (*TransformedResource, error) {
	if event == nil {
		return nil, fmt.Errorf("event is nil")
	}
	if event.Object == nil {
		return nil, fmt.Errorf("event object is nil")
	}
	
	// Extract basic metadata
	meta := event.ObjectMeta
	
<<<<<<< HEAD
	// Extract fields and apply field mapping
	extractedFields := t.fieldExtractor.Extract(event.Object)
	mappedFields := t.fieldMapper.MapFields(extractedFields)
=======
	// Extract fields using the field extractor
	fields := t.fieldExtractor.Extract(event.Object)
	if fields == nil {
		fields = make(map[string]interface{})
	}
	
	// Ensure UID is always present - this is critical for the search indexer
	if meta.UID != "" {
		fields["metadata.uid"] = string(meta.UID)
	} else {
		klog.Warningf("Resource %s has no UID in metadata", event.ResourceKey)
	}
	
	// Ensure other critical metadata fields are present
	if meta.Name != "" {
		fields["metadata.name"] = meta.Name
	}
	if meta.Namespace != "" {
		fields["metadata.namespace"] = meta.Namespace
	}
	if !meta.CreationTimestamp.IsZero() {
		fields["metadata.creationTimestamp"] = meta.CreationTimestamp.Time
	}
>>>>>>> 09dd2c8b
	
	transformed := &TransformedResource{
		ResourceKey:  event.ResourceKey,
		ResourceType: event.ResourceType,
		APIVersion:   event.APIVersion,
		Namespace:    meta.Namespace,
		Name:         meta.Name,
<<<<<<< HEAD
		Fields:       mappedFields,
=======
		Fields:       fields,
>>>>>>> 09dd2c8b
	}
	
	// Add labels if configured
	if t.config.IncludeLabels && meta.Labels != nil {
		transformed.Labels = meta.Labels
	}
	
	// Add annotations if configured
	if t.config.IncludeAnnotations && meta.Annotations != nil {
		transformed.Annotations = meta.Annotations
	}
	
	// Add timestamp information
	if !meta.CreationTimestamp.IsZero() {
		transformed.CreatedAt = meta.CreationTimestamp.Format(time.RFC3339)
	}
	
	// For updates, use the current time as updated timestamp
	if event.Type == informer.EventTypeModified {
		transformed.UpdatedAt = time.Now().Format(time.RFC3339)
	}
	
	// Discover relationships if configured
	if t.config.DiscoverRelationships {
		relationships, err := t.DiscoverRelationships(transformed, event.Object)
		if err != nil {
			// Log error but don't fail the transformation
			klog.Warningf("Failed to discover relationships for %s: %v", event.ResourceKey, err)
		} else {
			transformed.Relationships = relationships
		}
	}
	
	return transformed, nil
}

func (t *baseTransformer) DiscoverRelationships(resource *TransformedResource, obj runtime.Object) ([]ResourceRelationship, error) {
	var relationships []ResourceRelationship
	
	// Get object metadata
	metaObj, ok := obj.(metav1.Object)
	if !ok {
		return relationships, nil
	}
	
	// Check for owner references
	for _, ownerRef := range metaObj.GetOwnerReferences() {
		relationships = append(relationships, ResourceRelationship{
			Type:       "owner",
			TargetKey:  fmt.Sprintf("%s/%s", resource.Namespace, ownerRef.Name),
			TargetType: ownerRef.Kind,
			TargetName: ownerRef.Name,
			Namespace:  resource.Namespace,
		})
	}
	
	// Resource-specific relationship discovery can be implemented here
	// For example, for Pods we might discover:
	// - Services that select this pod
	// - ConfigMaps and Secrets referenced by the pod
	// - PersistentVolumeClaims used by the pod
	
	return relationships, nil
}

func (t *baseTransformer) GetSupportedTypes() []string {
	// Base transformer supports all types
	return []string{"*"}
}<|MERGE_RESOLUTION|>--- conflicted
+++ resolved
@@ -63,47 +63,17 @@
 	// Extract basic metadata
 	meta := event.ObjectMeta
 	
-<<<<<<< HEAD
+
 	// Extract fields and apply field mapping
 	extractedFields := t.fieldExtractor.Extract(event.Object)
-	mappedFields := t.fieldMapper.MapFields(extractedFields)
-=======
-	// Extract fields using the field extractor
-	fields := t.fieldExtractor.Extract(event.Object)
-	if fields == nil {
-		fields = make(map[string]interface{})
-	}
-	
-	// Ensure UID is always present - this is critical for the search indexer
-	if meta.UID != "" {
-		fields["metadata.uid"] = string(meta.UID)
-	} else {
-		klog.Warningf("Resource %s has no UID in metadata", event.ResourceKey)
-	}
-	
-	// Ensure other critical metadata fields are present
-	if meta.Name != "" {
-		fields["metadata.name"] = meta.Name
-	}
-	if meta.Namespace != "" {
-		fields["metadata.namespace"] = meta.Namespace
-	}
-	if !meta.CreationTimestamp.IsZero() {
-		fields["metadata.creationTimestamp"] = meta.CreationTimestamp.Time
-	}
->>>>>>> 09dd2c8b
-	
+	mappedFields := t.fieldMapper.MapFields(extractedFields)	
 	transformed := &TransformedResource{
 		ResourceKey:  event.ResourceKey,
 		ResourceType: event.ResourceType,
 		APIVersion:   event.APIVersion,
 		Namespace:    meta.Namespace,
 		Name:         meta.Name,
-<<<<<<< HEAD
 		Fields:       mappedFields,
-=======
-		Fields:       fields,
->>>>>>> 09dd2c8b
 	}
 	
 	// Add labels if configured
